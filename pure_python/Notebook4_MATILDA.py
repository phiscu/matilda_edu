--- conflicted
+++ resolved
@@ -5,7 +5,7 @@
 #       extension: .py
 #       format_name: percent
 #       format_version: '1.3'
-#       jupytext_version: 1.14.6
+#       jupytext_version: 1.14.5
 #   kernelspec:
 #     display_name: Python 3 (ipykernel)
 #     language: python
@@ -95,26 +95,18 @@
 # %% [markdown]
 # We will force MATILDA with the pre-processed ERA5-Land data from Notebook 2. Although MATILDA can run without calibration on observations, the results would have extreme uncertainties. Therefore, we recommend to use at least runoff observations for your selected point to evaluate the simulations against. Here, we load runoff observations for your example catchment from 1982 to 2020 (with gaps).
 
-<<<<<<< HEAD
-# %%
-=======
-# %% tags=["output_scroll"]
->>>>>>> 944009ab
+# %% tags=["output_scroll"]
 era5 = pd.read_csv(dir_output + 'ERA5L.csv', usecols=['dt', 'temp', 'prec'])
-era5.columns = ['TIMESTAMP','T2', 'RRR']
+era5.columns = ['TIMESTAMP', 'T2', 'RRR']
 
 # remove HH:MM:SS from 'TIMESTAMP' column
 era5['TIMESTAMP'] = pd.to_datetime(era5['TIMESTAMP'])
 era5['TIMESTAMP'] = era5['TIMESTAMP'].dt.date
 
-<<<<<<< HEAD
-obs = pd.read_csv(dir_input + 'obs_runoff_example.csv')
-=======
 print('ERA5 Data:')
 display(era5)
 
-obs = pd.read_csv('input/' + 'obs_runoff_example.csv')
->>>>>>> 944009ab
+obs = pd.read_csv(dir_input + 'obs_runoff_example.csv')
 
 print('Observations:')
 display(obs)
@@ -468,7 +460,7 @@
 # Now, we save the best parameter set for use in the next notebook. The set is stored in the `best_summary` variable.
 
 # %% [markdown]
-# **Note:** In our example we will skip this step and use the [result from the calibration on an HPC cluster](#param). 
+# **Note:** In our example we will skip this step and use the [result from the calibration on an HPC cluster](#param).
 
 # %%
 # param = best_summary['best_param']
