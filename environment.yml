--- conflicted
+++ resolved
@@ -16,13 +16,11 @@
 - fastparquet==2023.4.0
 - dash==2.9.3
 - jupyter-dash==0.4.2
-<<<<<<< HEAD
-- h5netcdf==1.2.0
-=======
 - seaborn==0.12.2
 - spotpy==1.6.2
 - mpl-probscale==0.2.5
->>>>>>> 944009ab
+- jupyter-dash==0.4.2
+- h5netcdf==1.2.0
 - pip
 - pip:
   - git+https://github.com/cryotools/matilda.git
